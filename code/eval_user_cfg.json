--- conflicted
+++ resolved
@@ -25,18 +25,6 @@
   "end_bound_val": "2016-01-01",
   "delta_time": "-30 min",
   
-<<<<<<< HEAD
   "ignore_checkpoints":true,
   "model_info": "model/training_info.npy"
-=======
-  "ignore_checkpoints":false,
-  "model_info": "model/training_info.npy",
-
-  "dataframe_path": "data/catalog.helios.public.20100101-20160101.pkl",
-  "start_bound_train": "2010-01-01",
-  "end_bound_train": "2015-01-01",
-  "start_bound_val": "2015-01-01",
-  "end_bound_val": "2016-01-01",
-  "delta_time": "-30 min"
->>>>>>> 5520d44d
 }