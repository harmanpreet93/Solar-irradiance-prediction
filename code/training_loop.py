import argparse
import datetime
import json
import os
import typing
import sys

from data_loader import DataLoader
from model_logging import get_logger, get_summary_writer

import pandas as pd
import numpy as np
import tensorflow as tf
import tqdm

logger = get_logger()


def do_code_profiling(function):
    def wrapper(*args, **kwargs):
        if args[-1]["code_profiling_enabled"]:
            import cProfile
            import pstats
            profile = cProfile.Profile()
            profile.enable()

            x = function(*args, **kwargs)

            profile.disable()
            profile.dump_stats("log/profiling_results.prof")
            with open("log/profiling_results.txt", "w") as f:
                ps = pstats.Stats("log/profiling_results.prof", stream=f)
                ps.sort_stats('cumulative')
                ps.print_stats()
            return x
        else:
            return function(*args, **kwargs)
    return wrapper


def train_step(model, optimizer, loss_fn, x_train, y_train):
    with tf.GradientTape() as tape:
        y_pred = model(x_train, training=True)
        loss = loss_fn(y_train, y_pred)
    gradient = tape.gradient(loss, model.trainable_variables)
    optimizer.apply_gradients(zip(gradient, model.trainable_variables))
    return loss, y_train, y_pred


def test_step(model, loss_fn, x_test, y_test):
    y_pred = model(x_test)
    loss = loss_fn(y_test, y_pred)
    return loss, y_test, y_pred


@do_code_profiling
def train(
        MainModel,
        tr_stations: typing.Dict[typing.AnyStr, typing.Tuple[float, float, float]],
        val_stations: typing.Dict[typing.AnyStr, typing.Tuple[float, float, float]],
        tr_datetimes: typing.List[datetime.datetime],
        val_datetimes: typing.List[datetime.datetime],
        tr_time_offsets: typing.List[datetime.timedelta],
        val_time_offsets: typing.List[datetime.timedelta],
        dataframe: pd.DataFrame,
        user_config: typing.Dict[typing.AnyStr, typing.Any]
):
    """Trains and saves the model to file"""

    # Import the training and validation data loaders, import the model
    Train_DL = DataLoader(dataframe, tr_datetimes, tr_stations, tr_time_offsets, user_config)
    Val_DL = DataLoader(dataframe, val_datetimes, val_stations, val_time_offsets, user_config)
    train_data_loader = Train_DL.get_data_loader()
    val_data_loader = Val_DL.get_data_loader()
    model = MainModel(tr_stations, tr_time_offsets, user_config)

<<<<<<< HEAD
    # Set up tensorboard logging
    train_summary_writer, test_summary_writer = get_summary_writer()
=======
    # initialize log directories for tensorboard
    current_time = datetime.datetime.now().strftime("%Y%m%d-%H%M%S")
    train_log_dir = 'log/gradient_tape/' + current_time + '/train'
    val_log_dir = 'log/gradient_tape/' + current_time + '/val'
    train_summary_writer = tf.summary.create_file_writer(train_log_dir)
    val_summary_writer = tf.summary.create_file_writer(val_log_dir)
>>>>>>> 070ceecb

    # set hyper-parameters
    nb_epoch = user_config["nb_epoch"]
    learning_rate = user_config["learning_rate"]

    # Optimizer: Adam - for decaying learning rate
    optimizer = tf.keras.optimizers.Adam(learning_rate=learning_rate)

    # Objective/Loss function: MSE Loss
    loss_fn = tf.keras.losses.MeanSquaredError()

    # Metrics to track:
    train_loss = tf.keras.metrics.Mean('train_loss', dtype=tf.float32)
    test_loss = tf.keras.metrics.Mean('test_loss', dtype=tf.float32)
    train_rmse = tf.keras.metrics.RootMeanSquaredError()
    test_rmse = tf.keras.metrics.RootMeanSquaredError()

    # training starts here
    with tqdm.tqdm("training", total=nb_epoch) as pbar:
        for epoch in range(nb_epoch):

            # Train the model using the training set for one epoch
            for minibatch in train_data_loader:
                loss, y_train, y_pred = train_step(
                    model,
                    optimizer,
                    loss_fn,
                    x_train=minibatch[:-1],
                    y_train=minibatch[-1]
                )
                assert not np.isnan(loss).any()
                train_loss(loss)
                train_rmse(y_train, y_pred)

            with train_summary_writer.as_default():
                tf.summary.scalar('loss', train_loss.result(), step=epoch)
                tf.summary.scalar('rmse', train_rmse.result(), step=epoch)

            # Evaluate model performance on the validation set after training for one epoch
            for minibatch in val_data_loader:
                loss, y_test, y_pred = test_step(
                    model,
                    loss_fn,
                    x_test=minibatch[:-1],
                    y_test=minibatch[-1]
                )
                test_loss(loss)
                test_rmse(y_test, y_pred)

            with test_summary_writer.as_default():
                tf.summary.scalar('loss', test_loss.result(), step=epoch)
                tf.summary.scalar('rmse', test_rmse.result(), step=epoch)

            logger.debug(
                "Epoch {0}/{1}, Train Loss = {2}, Val Loss = {3}"
                .format(epoch + 1, nb_epoch, train_loss.result(), test_loss.result())
            )

<<<<<<< HEAD
            # Reset metrics every epoch
            train_loss.reset_states()
            train_rmse.reset_states()
            test_loss.reset_states()
            test_rmse.reset_states()
=======
            # write tensorboard logs
            with train_summary_writer.as_default():
                tf.summary.scalar('loss', cumulative_train_loss, step=epoch)
                # tf.summary.scalar('accuracy', train_accuracy, step=epoch)

            with val_summary_writer.as_default():
                tf.summary.scalar('loss', cumulative_val_loss, step=epoch)
                # tf.summary.scalar('accuracy', val_accuracy, step=epoch)
>>>>>>> 070ceecb

            pbar.update(1)


    # save model weights to file
    model.save_weights("model/my_model", save_format="tf")


def load_file(path, name):
    assert os.path.isfile(path), f"invalid {name} config file: {path}"
    with open(path, "r") as fd:
        return json.load(fd)


def load_files(user_config_path, train_config_path, val_config_path):
    user_config = load_file(user_config_path, "user")
    train_config = load_file(train_config_path, "training")
    val_config = load_file(val_config_path, "validation")

    dataframe_path = train_config["dataframe_path"]
    assert os.path.isfile(dataframe_path), f"invalid dataframe path: {dataframe_path}"
    dataframe = pd.read_pickle(dataframe_path)

    return user_config, train_config, val_config, dataframe


def clip_dataframe(dataframe, train_config):
    if "start_bound" in train_config:
        dataframe = dataframe[dataframe.index >= datetime.datetime.fromisoformat(train_config["start_bound"])]
    if "end_bound" in train_config:
        dataframe = dataframe[dataframe.index < datetime.datetime.fromisoformat(train_config["end_bound"])]
    return dataframe


def get_targets(dataframe, config):
    datetimes = [datetime.datetime.fromisoformat(d) for d in config["target_datetimes"]]
    assert datetimes and all([d in dataframe.index for d in datetimes])

    stations = config["stations"]
    time_offsets = [pd.Timedelta(d).to_pytimedelta() for d in config["target_time_offsets"]]

    return datetimes, stations, time_offsets


def select_model(user_config):
    if user_config["target_model"] == "truth_predictor_model":
        from truth_predictor_model import MainModel
    elif user_config["target_model"] == "clearsky_model":
        from clearsky_model import MainModel
    elif user_config["target_model"] == "3d_cnn_model":
        from cnn_3d_model import MainModel
    else:
        raise Exception("Unknown model")

    return MainModel


def main(
        train_config_path: typing.AnyStr,
        val_config_path: typing.AnyStr,
        user_config_path: typing.Optional[typing.AnyStr] = None,
) -> None:

    user_config, train_config, val_config, dataframe = \
        load_files(user_config_path, train_config_path, val_config_path)

    dataframe = \
        clip_dataframe(dataframe, train_config)

    tr_datetimes, tr_stations, tr_time_offsets = \
        get_targets(dataframe, train_config)

    val_datetimes, val_stations, val_time_offsets = \
        get_targets(dataframe, val_config)

    MainModel = select_model(user_config)

    if MainModel.TRAINING_REQUIRED:
        train(
            MainModel,
            tr_stations,
            val_stations,
            tr_datetimes,
            val_datetimes,
            tr_time_offsets,
            val_time_offsets,
            dataframe,
            user_config
        )
    else:
        logger.warning("Model not trained; Model doesn't require training")


def parse_args():
    parser = argparse.ArgumentParser()
    parser.add_argument("train_cfg_path", type=str,
                        help="path to the JSON config file used to store training set parameters")
    parser.add_argument("val_cfg_path", type=str,
                        help="path to the JSON config file used to store validation set parameters")
    parser.add_argument("-u", "--user_cfg_path", type=str, default=None,
                        help="path to the JSON config file used to store user model/dataloader parameters")
    return parser.parse_args()


if __name__ == "__main__":
    logger.info(str(sys.argv))
    args = parse_args()
    main(
        train_config_path=args.train_cfg_path,
        val_config_path=args.val_cfg_path,
        user_config_path=args.user_cfg_path,
    )<|MERGE_RESOLUTION|>--- conflicted
+++ resolved
@@ -74,17 +74,8 @@
     val_data_loader = Val_DL.get_data_loader()
     model = MainModel(tr_stations, tr_time_offsets, user_config)
 
-<<<<<<< HEAD
     # Set up tensorboard logging
     train_summary_writer, test_summary_writer = get_summary_writer()
-=======
-    # initialize log directories for tensorboard
-    current_time = datetime.datetime.now().strftime("%Y%m%d-%H%M%S")
-    train_log_dir = 'log/gradient_tape/' + current_time + '/train'
-    val_log_dir = 'log/gradient_tape/' + current_time + '/val'
-    train_summary_writer = tf.summary.create_file_writer(train_log_dir)
-    val_summary_writer = tf.summary.create_file_writer(val_log_dir)
->>>>>>> 070ceecb
 
     # set hyper-parameters
     nb_epoch = user_config["nb_epoch"]
@@ -115,7 +106,6 @@
                     x_train=minibatch[:-1],
                     y_train=minibatch[-1]
                 )
-                assert not np.isnan(loss).any()
                 train_loss(loss)
                 train_rmse(y_train, y_pred)
 
@@ -143,25 +133,13 @@
                 .format(epoch + 1, nb_epoch, train_loss.result(), test_loss.result())
             )
 
-<<<<<<< HEAD
             # Reset metrics every epoch
             train_loss.reset_states()
             train_rmse.reset_states()
             test_loss.reset_states()
             test_rmse.reset_states()
-=======
-            # write tensorboard logs
-            with train_summary_writer.as_default():
-                tf.summary.scalar('loss', cumulative_train_loss, step=epoch)
-                # tf.summary.scalar('accuracy', train_accuracy, step=epoch)
-
-            with val_summary_writer.as_default():
-                tf.summary.scalar('loss', cumulative_val_loss, step=epoch)
-                # tf.summary.scalar('accuracy', val_accuracy, step=epoch)
->>>>>>> 070ceecb
 
             pbar.update(1)
-
 
     # save model weights to file
     model.save_weights("model/my_model", save_format="tf")
